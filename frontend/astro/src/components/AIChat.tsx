import { useState, useEffect, useRef, useCallback } from "react";
import { Navigate } from "react-router-dom";
import { useAuth } from "../shared/AuthContext";
import { getAuthToken } from "../services/api";

// WebSocket message types
interface WebSocketMessage {
  type: string;
  data: any;
}

interface StreamChunk {
  chunk: string;
  chunk_type: string;
}

// Connection states
type ConnectionState = 'disconnected' | 'connecting' | 'connected' | 'error';

// Processing states  
type ProcessingState = 'idle' | 'processing' | 'streaming' | 'complete' | 'error';

export default function AIChat() {
  const { user, loading } = useAuth();
  const [message, setMessage] = useState("");
  const [interpretation, setInterpretation] = useState<string>("");
  const [error, setError] = useState<string | null>(null);
  const [connectionState, setConnectionState] = useState<ConnectionState>('disconnected');
  const [processingState, setProcessingState] = useState<ProcessingState>('idle');
  const [isConnecting, setIsConnecting] = useState(false);
  
  const wsRef = useRef<WebSocket | null>(null);
  const sessionIdRef = useRef<string | null>(null);
  const reconnectTimeoutRef = useRef<NodeJS.Timeout | null>(null);
  const reconnectAttemptsRef = useRef(0);
  const maxReconnectAttempts = 5;

  // Toast notification function
  const showToast = (message: string, type: 'success' | 'error' | 'info' = 'info') => {
    console.log(`[${type.toUpperCase()}] ${message}`);
    // In a real app, you'd use a proper toast library
  };

  // WebSocket connection management
  const connectWebSocket = useCallback(async () => {
    if (isConnecting || connectionState === 'connected') return;
    
    setIsConnecting(true);
    setConnectionState('connecting');
    setError(null);
    
    try {
      const token = await getAuthToken();
      const wsUrl = `${import.meta.env.VITE_BACKEND_URL?.replace('http', 'ws')}/api/v1/ai/interpret`;
      
      console.log('Connecting to WebSocket:', wsUrl);
      const ws = new WebSocket(wsUrl);
      wsRef.current = ws;
      
      ws.onopen = () => {
        console.log('WebSocket connected');
        setConnectionState('connected');
        setIsConnecting(false);
        reconnectAttemptsRef.current = 0;
        showToast("Real-time AI interpretation ready", "success");
      };
      
      ws.onmessage = (event) => {
        try {
          const message: WebSocketMessage = JSON.parse(event.data);
          handleWebSocketMessage(message);
        } catch (err) {
          console.error('Error parsing WebSocket message:', err);
        }
      };
      
      ws.onclose = (event) => {
        console.log('WebSocket closed:', event.code, event.reason);
        wsRef.current = null;
        setConnectionState('disconnected');
        setIsConnecting(false);
        
        // Attempt to reconnect if not manually closed
        if (event.code !== 1000 && reconnectAttemptsRef.current < maxReconnectAttempts) {
          const delay = Math.min(1000 * Math.pow(2, reconnectAttemptsRef.current), 10000);
          reconnectTimeoutRef.current = setTimeout(() => {
            reconnectAttemptsRef.current++;
            connectWebSocket();
          }, delay);
        }
      };
      
      ws.onerror = (error) => {
        console.error('WebSocket error:', error);
        setConnectionState('error');
        setError('Connection error occurred');
        setIsConnecting(false);
      };
      
    } catch (err) {
      console.error('Error connecting WebSocket:', err);
      setConnectionState('error');
      setError('Failed to connect to AI service');
      setIsConnecting(false);
    }
  }, [isConnecting, connectionState]);

  const disconnectWebSocket = useCallback(() => {
    if (reconnectTimeoutRef.current) {
      clearTimeout(reconnectTimeoutRef.current);
      reconnectTimeoutRef.current = null;
    }
    
    if (wsRef.current) {
      wsRef.current.close(1000, 'Manual disconnect');
      wsRef.current = null;
    }
    
    setConnectionState('disconnected');
    sessionIdRef.current = null;
  }, []);

  const handleWebSocketMessage = useCallback((message: WebSocketMessage) => {
    console.log('Received WebSocket message:', message);
    switch (message.type) {
      case 'connected':
        sessionIdRef.current = message.data.session_id;
        console.log('Session established:', sessionIdRef.current);
        break;
        
      case 'processing_start':
        setProcessingState('processing');
        setInterpretation('');
        setError(null);
        break;
        
      case 'stream_chunk':
        setProcessingState('streaming');
        const chunkData: StreamChunk = message.data;
        setInterpretation(prev => prev + chunkData.chunk);
        break;
        
      case 'complete':
        setProcessingState('complete');
        showToast("Your AI interpretation has been generated", "success");
        break;
        
      case 'error':
        setProcessingState('error');
        setError(message.data.error);
        showToast(message.data.error, "error");
        break;
        
      case 'pong':
        // Handle keepalive response
        console.log('Received pong');
        break;
        
      default:
        console.warn('Unknown message type:', message.type);
    }
  }, []);

  const sendInterpretationRequest = useCallback(async () => {
    if (!wsRef.current || connectionState !== 'connected') {
      setError('Not connected to AI service');
      return;
    }
    
    if (!message.trim()) {
      setError('Please enter a message about your chart');
      return;
    }
    
    try {
      const token = await getAuthToken();
      
      // For demo purposes, create mock chart data
      // In a real implementation, this would come from actual chart calculation
      const mockChartData = {
        planets: {
          sun: { position: 120, house: 5 },  // Leo in 5th house
          moon: { position: 240, house: 9 }, // Sagittarius in 9th house
          mercury: { position: 110, house: 4 },
          venus: { position: 100, house: 4 },
          mars: { position: 180, house: 7 }
        },
        houses: [
          { cusp: 90 },   // 1st house Aries
          { cusp: 120 },  // 2nd house Cancer  
          { cusp: 150 },  // 3rd house Leo
          { cusp: 180 },  // 4th house Libra
          { cusp: 210 },  // 5th house Scorpio
          { cusp: 240 },  // 6th house Sagittarius
          { cusp: 270 },  // 7th house Capricorn
          { cusp: 300 },  // 8th house Aquarius
          { cusp: 330 },  // 9th house Pisces
          { cusp: 0 },    // 10th house Aries
          { cusp: 30 },   // 11th house Taurus
          { cusp: 60 }    // 12th house Gemini
        ],
        aspects: []
      };
      
      const interpretationMessage = {
        type: 'interpret',
        data: {
          chart_data: mockChartData,
          interpretation_type: 'advanced',
          user_token: token,
          query: message
        }
      };
      
      console.log('Sending interpretation request:', interpretationMessage);
      wsRef.current.send(JSON.stringify(interpretationMessage));
      setProcessingState('processing');
      
    } catch (err) {
      console.error('Error sending interpretation request:', err);
      setError('Failed to send interpretation request');
    }
  }, [message, connectionState]);

  // Auto-connect on component mount
  useEffect(() => {
    if (user && connectionState === 'disconnected') {
      connectWebSocket();
    }
    
    return () => {
      disconnectWebSocket();
    };
  }, [user, connectWebSocket, disconnectWebSocket, connectionState]);

  // Periodic ping to keep connection alive
  useEffect(() => {
    if (connectionState === 'connected') {
      const pingInterval = setInterval(() => {
        if (wsRef.current?.readyState === WebSocket.OPEN) {
          wsRef.current.send(JSON.stringify({ type: 'ping', data: {} }));
        }
      }, 30000); // ping every 30 seconds
      
      return () => clearInterval(pingInterval);
    }
  }, [connectionState]);

<<<<<<< HEAD
  if (loading) return <div className="text-center text-white">Loading...</div>;
=======
  if (loading) return <div className="text-white text-center">Loading...</div>;
>>>>>>> cac84656
  if (!user) return <Navigate to="/login" replace />;

  return (
    <div style={{
      maxWidth: '800px',
      margin: '0 auto',
      padding: '24px',
      backgroundColor: 'rgba(15, 23, 42, 0.9)',
      border: '1px solid rgba(255, 255, 255, 0.2)',
      borderRadius: '8px',
      color: 'white',
      fontFamily: 'Arial, sans-serif'
    }}>
      <div style={{ marginBottom: '24px' }}>
        <div style={{ display: 'flex', justifyContent: 'space-between', alignItems: 'center', marginBottom: '16px' }}>
          <h1 style={{ fontSize: '28px', fontWeight: 'bold', margin: 0 }}>
            AI Astrology Chat
          </h1>
          <span style={{
            padding: '4px 12px',
            borderRadius: '16px',
            fontSize: '12px',
            fontWeight: '500',
            backgroundColor: connectionState === 'connected' ? '#10b981' : 
                           connectionState === 'connecting' ? '#f59e0b' :
                           connectionState === 'error' ? '#ef4444' : '#6b7280',
            color: 'white'
          }}>
            {connectionState === 'connected' ? 'Connected' :
             connectionState === 'connecting' ? 'Connecting...' :
             connectionState === 'error' ? 'Error' : 'Disconnected'}
          </span>
        </div>
        
        <p style={{ fontSize: '14px', color: '#9ca3af', margin: '0 0 16px 0' }}>
          Real-time AI interpretation powered by WebSocket streaming
        </p>

        {error && (
          <div style={{
            backgroundColor: 'rgba(185, 28, 28, 0.5)',
            border: '1px solid #ef4444',
            padding: '16px',
            borderRadius: '8px',
            marginBottom: '16px'
          }}>
            <div style={{ fontWeight: '600', color: '#fecaca' }}>Error!</div>
            <div style={{ color: '#fca5a5' }}>{error}</div>
          </div>
        )}

        <div style={{ marginBottom: '16px' }}>
          <label style={{ display: 'block', fontSize: '14px', fontWeight: '500', color: '#fbbf24', marginBottom: '8px' }}>
            Ask about your astrological chart
          </label>
          <textarea 
            value={message} 
            onChange={(e) => setMessage(e.target.value)} 
            placeholder="What would you like to know about your personality, relationships, or life path?"
            style={{
              width: '100%',
              padding: '12px',
              backgroundColor: 'rgba(30, 41, 59, 0.5)',
              border: '1px solid rgba(255, 255, 255, 0.2)',
              borderRadius: '8px',
              color: 'white',
              fontSize: '14px',
              resize: 'vertical',
              minHeight: '80px',
              boxSizing: 'border-box'
            }}
            rows={3}
          />
        </div>

        <div style={{ display: 'flex', gap: '16px', marginBottom: '16px' }}>
          <button
            onClick={sendInterpretationRequest}
            disabled={!message.trim() || connectionState !== 'connected' || processingState === 'processing'}
            style={{
              flex: 1,
              backgroundColor: (!message.trim() || connectionState !== 'connected' || processingState === 'processing') 
                ? '#6b7280' : '#8b5cf6',
              color: 'white',
              fontWeight: '600',
              padding: '12px 24px',
              borderRadius: '8px',
              border: 'none',
              cursor: (!message.trim() || connectionState !== 'connected' || processingState === 'processing') 
                ? 'not-allowed' : 'pointer',
              display: 'flex',
              alignItems: 'center',
              justifyContent: 'center',
              gap: '8px'
            }}
          >
            {processingState === 'processing' && (
              <div style={{
                width: '16px',
                height: '16px',
                border: '2px solid white',
                borderTop: '2px solid transparent',
                borderRadius: '50%',
                animation: 'spin 1s linear infinite'
              }} />
            )}
            <span>{processingState === 'processing' ? 'Generating...' : 'Get AI Interpretation'}</span>
          </button>
          
          {connectionState === 'disconnected' && (
            <button
              onClick={connectWebSocket}
              disabled={isConnecting}
              style={{
                backgroundColor: isConnecting ? '#6b7280' : '#3b82f6',
                color: 'white',
                fontWeight: '600',
                padding: '12px 24px',
                borderRadius: '8px',
                border: 'none',
                cursor: isConnecting ? 'not-allowed' : 'pointer'
              }}
            >
              {isConnecting ? 'Connecting...' : 'Reconnect'}
            </button>
          )}
        </div>

        {processingState === 'streaming' && (
          <div style={{ display: 'flex', alignItems: 'center', gap: '8px', color: '#fbbf24', marginBottom: '16px' }}>
            <div style={{
              width: '16px',
              height: '16px',
              border: '2px solid #fbbf24',
              borderTop: '2px solid transparent',
              borderRadius: '50%',
              animation: 'spin 1s linear infinite'
            }} />
            <span style={{ fontSize: '14px' }}>Streaming interpretation...</span>
          </div>
        )}

        {interpretation && (
          <div style={{
            marginTop: '24px',
            padding: '24px',
            backgroundColor: 'rgba(30, 41, 59, 0.6)',
            borderRadius: '8px',
            border: '1px solid rgba(255, 255, 255, 0.1)'
          }}>
            <h3 style={{ fontSize: '18px', fontWeight: '600', marginBottom: '16px', color: '#fbbf24' }}>
              Your AI Interpretation
            </h3>
            <div style={{
              whiteSpace: 'pre-wrap',
              lineHeight: '1.6',
              color: '#f3f4f6',
              fontSize: '14px'
            }}>
              {interpretation}
            </div>
            {processingState === 'complete' && (
              <div style={{ marginTop: '16px' }}>
                <span style={{
                  display: 'inline-block',
                  padding: '4px 12px',
                  backgroundColor: '#10b981',
                  color: 'white',
                  fontSize: '12px',
                  borderRadius: '16px'
                }}>
                  Complete
                </span>
              </div>
            )}
          </div>
        )}
      </div>

      <style>{`
        @keyframes spin {
          0% { transform: rotate(0deg); }
          100% { transform: rotate(360deg); }
        }
      `}</style>
    </div>
  );
}<|MERGE_RESOLUTION|>--- conflicted
+++ resolved
@@ -244,14 +244,7 @@
       
       return () => clearInterval(pingInterval);
     }
-  }, [connectionState]);
-
-<<<<<<< HEAD
-  if (loading) return <div className="text-center text-white">Loading...</div>;
-=======
-  if (loading) return <div className="text-white text-center">Loading...</div>;
->>>>>>> cac84656
-  if (!user) return <Navigate to="/login" replace />;
+  };
 
   return (
     <div style={{
