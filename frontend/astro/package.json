--- conflicted
+++ resolved
@@ -9,20 +9,6 @@
     "test": "vitest"
   },
   "dependencies": {
-<<<<<<< HEAD
-    "@radix-ui/react-accordion": "^1.2.11",
-    "@radix-ui/react-alert-dialog": "^1.1.14",
-    "@radix-ui/react-icons": "^1.3.2",
-    "@radix-ui/react-progress": "^1.1.7",
-    "@radix-ui/react-separator": "^1.1.7",
-    "@radix-ui/react-tabs": "^1.1.12",
-    "@radix-ui/react-toast": "^1.2.14",
-=======
-    "@chakra-ui/icons": "^2.2.4",
-    "@chakra-ui/react": "^3.24.1",
-    "@emotion/react": "^11.14.0",
-    "@emotion/styled": "^11.14.1",
->>>>>>> cac84656
     "@radix-ui/react-tooltip": "^1.2.7",
     "axios": "^1.6.0",
     "class-variance-authority": "^0.7.1",
