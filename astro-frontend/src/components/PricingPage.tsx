--- conflicted
+++ resolved
@@ -343,16 +343,6 @@
           </CardHeader>
           <CardBody overflow="auto">
             <Box overflowX="auto">
-<<<<<<< HEAD
-              <table className="pricing-table">
-                <thead>
-                  <tr>
-                    <th>
-                      <Text fontWeight="bold" color="white">Feature</Text>
-                    </th>
-                    {pricingPlans.map((plan) => (
-                      <th key={plan.tier}>
-=======
               <table className="w-full border-collapse">
                 <thead>
                   <tr>
@@ -361,7 +351,6 @@
                     </th>
                     {pricingPlans.map((plan) => (
                       <th key={plan.tier} className="p-3 text-center border-b-2 border-gray-700">
->>>>>>> b97d6e2a
                         <VStack spacing={1}>
                           <Icon as={plan.icon} color={`${plan.color}.500`} boxSize={5} />
                           <Text fontWeight="bold" color="white" fontSize="sm">{plan.name}</Text>
@@ -372,13 +361,8 @@
                 </thead>
                 <tbody>
                   {getAllFeatures().map((feature, index) => (
-<<<<<<< HEAD
-                    <tr key={index}>
-                      <td>
-=======
                     <tr key={index} className="border-b border-gray-800">
                       <td className="p-3">
->>>>>>> b97d6e2a
                         <EducationalTooltip
                           title={feature}
                           description={getFeatureDescription(feature)}
@@ -392,11 +376,7 @@
                         </EducationalTooltip>
                       </td>
                       {pricingPlans.map((plan) => (
-<<<<<<< HEAD
-                        <td key={plan.tier}>
-=======
                         <td key={plan.tier} className="p-3 text-center">
->>>>>>> b97d6e2a
                           {isFeatureIncluded(feature, plan.features) ? (
                             <Icon as={FaCheck} color="green.500" boxSize={4} />
                           ) : (
