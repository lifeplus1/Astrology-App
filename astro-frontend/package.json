{
  "name": "frontend",
  "version": "1.0.0",
  "private": true,
  "scripts": {
    "dev": "vite",
    "build": "vite build",
    "preview": "vite preview",
    "test": "vitest",
    "lint": "eslint . --ext js,jsx,ts,tsx --max-warnings 0"
  },
  "dependencies": {
<<<<<<< HEAD
   
=======
    "@chakra-ui/icons": "^2.0.17",
    "@chakra-ui/react": "^2.8.2",
    "@emotion/react": "^11.14.0",
    "@emotion/styled": "^11.14.1",
    "@radix-ui/react-dialog": "^1.1.14",
    "@radix-ui/react-icons": "^1.3.2",
    "@radix-ui/react-tooltip": "^1.2.7",
>>>>>>> b97d6e2a
    "axios": "^1.6.0",
    "date-fns": "^4.1.0",
    "firebase": "^10.12.2",
    "react": "^18.2.0",
    "react-dom": "^18.2.0",
    "react-icons": "^5.5.0",
    "react-router-dom": "^6.30.1"
  },
  "devDependencies": {
    "@eslint/js": "^9.32.0",
    "@testing-library/jest-dom": "^6.4.2",
    "@testing-library/react": "^15.0.7",
    "@types/node": "^24.1.0",
    "@types/react": "^18.3.23",
    "@types/react-dom": "^18.3.7",
    "@typescript-eslint/eslint-plugin": "^8.39.0",
    "@typescript-eslint/parser": "^8.39.0",
    "@vitejs/plugin-react": "^4.2.0",
    "autoprefixer": "^10.4.21",
    "eslint": "^9.32.0",
    "eslint-plugin-react-hooks": "^5.2.0",
    "eslint-plugin-react-refresh": "^0.4.20",
    "globals": "^16.3.0",
    "identity-obj-proxy": "^3.0.0",
    "jiti": "^2.5.1",
    "jsdom": "^22.0.0",
    "postcss": "^8.5.6",
    "tailwindcss": "^4.1.11",
    "typescript": "^5.9.2",
    "vite": "^5.4.19",
    "vitest": "^1.6.0"
  },
  "type": "module"
}<|MERGE_RESOLUTION|>--- conflicted
+++ resolved
@@ -6,51 +6,34 @@
     "dev": "vite",
     "build": "vite build",
     "preview": "vite preview",
-    "test": "vitest",
-    "lint": "eslint . --ext js,jsx,ts,tsx --max-warnings 0"
+    "test": "vitest"
   },
   "dependencies": {
-<<<<<<< HEAD
-   
-=======
-    "@chakra-ui/icons": "^2.0.17",
-    "@chakra-ui/react": "^2.8.2",
-    "@emotion/react": "^11.14.0",
-    "@emotion/styled": "^11.14.1",
-    "@radix-ui/react-dialog": "^1.1.14",
-    "@radix-ui/react-icons": "^1.3.2",
     "@radix-ui/react-tooltip": "^1.2.7",
->>>>>>> b97d6e2a
     "axios": "^1.6.0",
     "date-fns": "^4.1.0",
     "firebase": "^10.12.2",
+    "framer-motion": "^12.23.12",
     "react": "^18.2.0",
     "react-dom": "^18.2.0",
     "react-icons": "^5.5.0",
     "react-router-dom": "^6.30.1"
   },
   "devDependencies": {
-    "@eslint/js": "^9.32.0",
     "@testing-library/jest-dom": "^6.4.2",
     "@testing-library/react": "^15.0.7",
     "@types/node": "^24.1.0",
     "@types/react": "^18.3.23",
     "@types/react-dom": "^18.3.7",
-    "@typescript-eslint/eslint-plugin": "^8.39.0",
-    "@typescript-eslint/parser": "^8.39.0",
     "@vitejs/plugin-react": "^4.2.0",
     "autoprefixer": "^10.4.21",
     "eslint": "^9.32.0",
-    "eslint-plugin-react-hooks": "^5.2.0",
-    "eslint-plugin-react-refresh": "^0.4.20",
-    "globals": "^16.3.0",
     "identity-obj-proxy": "^3.0.0",
-    "jiti": "^2.5.1",
     "jsdom": "^22.0.0",
     "postcss": "^8.5.6",
     "tailwindcss": "^4.1.11",
     "typescript": "^5.9.2",
-    "vite": "^5.4.19",
+    "vite": "^5.0.0",
     "vitest": "^1.6.0"
   },
   "type": "module"
